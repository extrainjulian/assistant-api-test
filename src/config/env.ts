import dotenv from 'dotenv';
import path from 'path';

// Load environment variables from .env file
dotenv.config({ path: path.resolve(process.cwd(), '.env') });

interface EnvConfig {
  port: number;
  supabaseJwtSecret: string;
  googleCloudProject: string;
  googleCloudLocation: string;
<<<<<<< HEAD
  gcpServiceAccountKeyJsonB64: string;
=======
>>>>>>> 2a48064e
}

const config: EnvConfig = {
  port: process.env.PORT ? parseInt(process.env.PORT) : 3000,
  supabaseJwtSecret: process.env.SUPABASE_JWT_SECRET || '',
  googleCloudProject: process.env.GOOGLE_CLOUD_PROJECT || '',
  googleCloudLocation: process.env.GOOGLE_CLOUD_LOCATION || '',
<<<<<<< HEAD
  gcpServiceAccountKeyJsonB64: process.env.GCP_SERVICE_ACCOUNT_KEY_JSON_B64 || '',
};

// Validate required environment variables
if (!config.supabaseJwtSecret) {
  console.error('SUPABASE_JWT_SECRET is required but not provided in environment variables');
  process.exit(1);
}
=======
};

>>>>>>> 2a48064e

if (!config.googleCloudProject) {
  console.error('GOOGLE_CLOUD_PROJECT is required but not provided in environment variables');
  process.exit(1);
}

if (!config.googleCloudLocation) {
  console.error('GOOGLE_CLOUD_LOCATION is required but not provided in environment variables');
  process.exit(1);
}

if (!config.gcpServiceAccountKeyJsonB64) {
  console.error('GCP_SERVICE_ACCOUNT_KEY_JSON_B64 is required but not provided in environment variables');
  process.exit(1);
}

if (!config.googleCloudProject) {
  console.error('GOOGLE_CLOUD_PROJECT is required but not provided in environment variables');
  process.exit(1);
}

if (!config.googleCloudLocation) {
  console.error('GOOGLE_CLOUD_LOCATION is required but not provided in environment variables');
  process.exit(1);
}

export default config; <|MERGE_RESOLUTION|>--- conflicted
+++ resolved
@@ -9,10 +9,7 @@
   supabaseJwtSecret: string;
   googleCloudProject: string;
   googleCloudLocation: string;
-<<<<<<< HEAD
   gcpServiceAccountKeyJsonB64: string;
-=======
->>>>>>> 2a48064e
 }
 
 const config: EnvConfig = {
@@ -20,7 +17,6 @@
   supabaseJwtSecret: process.env.SUPABASE_JWT_SECRET || '',
   googleCloudProject: process.env.GOOGLE_CLOUD_PROJECT || '',
   googleCloudLocation: process.env.GOOGLE_CLOUD_LOCATION || '',
-<<<<<<< HEAD
   gcpServiceAccountKeyJsonB64: process.env.GCP_SERVICE_ACCOUNT_KEY_JSON_B64 || '',
 };
 
@@ -29,10 +25,6 @@
   console.error('SUPABASE_JWT_SECRET is required but not provided in environment variables');
   process.exit(1);
 }
-=======
-};
-
->>>>>>> 2a48064e
 
 if (!config.googleCloudProject) {
   console.error('GOOGLE_CLOUD_PROJECT is required but not provided in environment variables');
